--- conflicted
+++ resolved
@@ -806,10 +806,7 @@
 // GetUserID returns the User ID from the session.
 func (s *Service) GetUserID(ctx context.Context) (id uuid.UUID, err error) {
 	defer mon.Task()(&ctx)(&err)
-<<<<<<< HEAD
-=======
-
->>>>>>> 16c98e1e
+
 	auth, err := s.getAuthAndAuditLog(ctx, "get user ID")
 	if err != nil {
 		return uuid.UUID{}, Error.Wrap(err)
