// Copyright (C) 2022 Storj Labs, Inc.
// See LICENSE for copying information.

<template>
    <div class="payments-area">
        <div class="payments-area__top-container">
            <h1 class="payments-area__title">Payment Methods{{showTransactions? ' > Storj Tokens':null}}</h1>
            <VButton
                v-if="showTransactions"
                label="Add Funds with CoinPayments"
                font-size="13px"
                height="40px"
                width="220px"
                :onPress="addFundsFromTable"
            />
        </div>
        <div 
            class="payments-area__container"
            v-if="!showTransactions"
        >
            <div
                class="payments-area__container__token"
            >
                <div
<<<<<<< HEAD
                    v-if="!showAddFunds"
                    class="payments-area__container__token"
                >
                    <div class="payments-area__container__token__small-icon">
                        <StorjSmall />
                    </div>
                    <div class="payments-area__container__token__large-icon">
                        <StorjLarge />
=======
                    class="payments-area__container__token__large-icon-container"
                >
                    <div class="payments-area__container__token__large-icon">
                        <StorjLarge />
                    </div>
                </div>
                <div class="payments-area__container__token__base"
                v-if="!showAddFunds"
                >
                    <div class="payments-area__container__token__base__small-icon">   <StorjSmall />
>>>>>>> e4031eea
                    </div>
                    <div class="payments-area__container__token__base__confirmation-container">
                        <p class="payments-area__container__token__base__confirmation-container__label">STORJ Token Deposit</p>
                        <span :class="`payments-area__container__token__base__confirmation-container__circle-icon ${depositStatus}`">
                            &#9679;
                        </span>
                        <span class="payments-area__container__token__base__confirmation-container__text">
                            <span>
                                {{ depositStatus }}
                            </span>
                        </span>
                    </div>
                    <div class="payments-area__container__token__base__balance-container">
                        <p class="payments-area__container__token__base__balance-container__label">Total Balance</p>
                        <span class="payments-area__container__token__base__balance-container__text">USD ${{ balanceAmount }}</span>
                    </div>
                    <VButton
                        label="See transactions"
                        width="120px"
                        height="30px"
                        is-transparent="true"
                        font-size="13px"
                        class="payments-area__container__token__base__transaction-button"
                        :onPress="toggleTransactionsTable"
                    />
                    <VButton
                        label="Add funds"
                        font-size="13px"
                        width="80px"
                        height="30px"
                        class="payments-area__container__token__base__funds-button"
                        :onPress="toggleShowAddFunds"
                    />
                </div>
<<<<<<< HEAD
                <div v-for="card in creditCards" :key="card.id" class="payments-area__container__cards">
                    <CreditCardContainer
                        :credit-card="card"
                        @remove="removePaymentMethodHandler"
=======
                <div
                    class="payments-area__container__token__add-funds"
                    v-if="showAddFunds"
                >
                    <h3
                        class="payments-area__container__token__add-funds__title"
                    >STORJ Token</h3>
                    <p class="payments-area__container__token__add-funds__label">Deposit STORJ Tokens via Coin Payments:</p>
                    <TokenDepositSelection2
                        class="payments-area__container__token__add-funds__dropdown"
                        :payment-options="paymentOptions"
                        @onChangeTokenValue="onChangeTokenValue"
>>>>>>> e4031eea
                    />
                    <div class="payments-area__container__token__add-funds__button-container">
                        <VButton
                            class="payments-area__container__token__add-funds__button"
                            label="Continue to CoinPayments"
                            width="150px"
                            height="30px"
                            font-size="11px"
                            :on-press="onConfirmAddSTORJ"
                        />
                        <VButton
                            class="payments-area__container__token__add-funds__button"
                            label="Back"
                            is-transparent="true"
                            width="50px"
                            height="30px"
                            font-size="11px"
                            :on-press="toggleShowAddFunds"
                        />
                    </div>
                </div>
            </div>
            <div v-for="card in creditCards" :key="card.id" class="payments-area__container__cards" >
                <CreditCardContainer
                    :credit-card="card"
                    @remove="removePaymentMethodHandler"
                />
            </div>
            <div class="payments-area__container__new-payments">
                <div v-if="!isAddingPayment" class="payments-area__container__new-payments__text-area">
                    <span class="payments-area__container__new-payments__text-area__plus-icon">+&nbsp;</span>
                    <span 
                        class="payments-area__container__new-payments__text-area__text"
                        @click="addPaymentMethodHandler"
                    >Add New Payment Method</span>
                </div>
                <div v-if="isAddingPayment">
                    <div class="close-add-payment" @click="closeAddPayment">
                        <CloseCrossIcon />
                    </div>
                    <div class="payments-area__create-header">Credit Card</div>
                    <div class="payments-area__create-subheader">Add Card Info</div>
                    <StripeCardInput
                        ref="stripeCardInput"
                        class="add-card-area__stripe stripe_input"
                        :on-stripe-response-callback="addCard"
                    />
                    <div
                        v-if="!isAddCardClicked"
                        class="add-card-button"
                        @click="onConfirmAddStripe"
                    >
                        <img
                            v-if="isLoading"
                            class="payment-loading-image"
                            src="@/../static/images/account/billing/loading.gif"
                            alt="loading gif"
                        >
                        <SuccessImage
                            v-if="isLoaded"
                            class="payment-loaded-image"
                        />
                        <span class="add_card_button_text">Add Credit Card</span>
                    </div>
                </div>
            </div>
        </div>
        
        <div v-if="isRemovePaymentMethodsModalOpen || isChangeDefaultPaymentModalOpen" class="edit_payment_method">
            <!-- Change Default Card Modal -->
            <div v-if="isChangeDefaultPaymentModalOpen" class="change-default-modal-container">
                <CreditCardImage class="card-icon-default" />
                <div class="edit_payment_method__container__close-cross-container-default" @click="onCloseClickDefault">
                    <CloseCrossIcon class="close-icon" />
                </div>
                <div class="edit_payment_method__header">Select Default Card</div>
                <form v-for="card in creditCards" :key="card.id"> 
                    <div class="change-default-input-container">
                        <AmericanExpressIcon v-if="card.brand === 'amex' " class="cardIcons" />
                        <DiscoverIcon v-if="card.brand === 'discover' " class="cardIcons" />
                        <JCBIcon v-if="card.brand === 'jcb' " class="cardIcons jcb-icon" />
                        <MastercardIcon v-if="card.brand === 'mastercard' " class="cardIcons mastercard-icon" />
                        <UnionPayIcon v-if="card.brand === 'unionpay' " class="cardIcons union-icon" />
                        <VisaIcon v-if="card.brand === 'visa' " class="cardIcons" />
                        <DinersIcon v-if="card.brand === 'diners' " class="cardIcons diners-icon" />
                        <img src="@/../static/images/payments/cardStars.png" alt="Hidden card digits stars image" class="payment-methods-container__card-container__info-area__info-container__image"> 
                        {{ card.last4 }}
                        <input 
                            :id="card.id" 
                            v-model="defaultCreditCardSelection"  
                            :value="card.id" 
                            class="change-default-input" 
                            type="radio" 
                            name="defaultCreditCardSelection"
                        >
                    </div>
                </form>
                <div class="default-card-button" @click="updatePaymentMethod">
                    Update Default Card
                </div>
            </div>
            <!-- Remove Credit Card Modal -->
            <div v-if="isRemovePaymentMethodsModalOpen" class="edit_payment_method__container">
                <CreditCardImage class="card-icon" />
                <div class="edit_payment_method__container__close-cross-container" @click="onCloseClick">
                    <CloseCrossIcon class="close-icon" />
                </div>
                <div class="edit_payment_method__header">Remove Credit Card</div>
                <div v-if="!cardBeingEdited.isDefault" class="edit_payment_method__header-subtext">This is not your default payment card.</div>
                <div v-if="cardBeingEdited.isDefault" class="edit_payment_method__header-subtext-default">This is your default payment card.</div>
                <div class="edit_payment_method__header-change-default" @click="changeDefault">
                    <a class="edit-card-text">Edit default card -></a>
                </div>
                <div 
                    class="remove-card-button" 
                    @click="removePaymentMethod"
                    @mouseover="deleteHover = true"
                    @mouseleave="deleteHover = false"
                >
                    <Trash v-if="deleteHover === false" />
                    <RedTrash v-if="deleteHover === true" />
                    Remove
                </div>
            </div>
        </div>
        <div v-if="showTransactions">
            <div class="payments-area__container__transactions">
                <SortingHeader2
                    @sortFunction='sortFunction'
                />
                <token-transaction-item
                    v-for="item in displayedHistory"
                    :key="item.id"
                    :billing-item="item"
                />
                <div class="divider"></div>
                <div class="pagination">
                    <div class="pagination__total">
                        <p>
                            {{transactionCount}} transactions found
                        </p>
                    </div>
                    <div class="pagination__right-container">
                        <div class="pagination__right-container__count">
                            <span
                                v-if="transactionCount > 10 && paginationLocation.end !== transactionCount"
                            >
                                {{paginationLocation.start + 1}} - {{paginationLocation.end}} of {{transactionCount}}
                            </span>
                            <span
                                v-else
                            >
                                {{paginationLocation.start + 1}} - {{transactionCount}} of {{transactionCount}}
                            </span>
                        </div>
                        <div class="pagination__right-container__buttons"
                            v-if="transactionCount > 10"
                        >
                            <ArrowIcon
                                class="pagination__right-container__buttons__left"
                                v-if="paginationLocation.start > 0"
                                @click="paginationController(-10)"
                            />
                            <ArrowIcon
                                class="pagination__right-container__buttons__right"    
                                v-if="paginationLocation.end < transactionCount - 1"
                                @click="paginationController(10)"
                            />

                        </div>
                    </div>
                </div>
            </div>
        </div>
    </div>
</template>

<script lang="ts">
import { Component, Vue } from 'vue-property-decorator';

import VLoader from '@/components/common/VLoader.vue';
import VButton from '@/components/common/VButton.vue';
import VList from '@/components/common/VList.vue';
import SortingHeader2 from '@/components/account/billing/depositAndBillingHistory/SortingHeader2.vue';

import TokenDepositSelection2 from '@/components/account/billing/paymentMethods/TokenDepositSelection2.vue';
import TokenTransactionItem from '@/components/account/billing/paymentMethods/TokenTransactionItem.vue';

import StorjSmall from '@/../static/images/billing/storj-icon-small.svg';
import StorjLarge from '@/../static/images/billing/storj-icon-large.svg';
import ArrowIcon from '@/../static/images/common/arrowRight.svg'
import CloseCrossIcon from '@/../static/images/common/closeCross.svg';
import StripeCardInput from '@/components/account/billing/paymentMethods/StripeCardInput.vue';
import SuccessImage from '@/../static/images/account/billing/success.svg';

import AmericanExpressIcon from '@/../static/images/payments/cardIcons/smallamericanexpress.svg';
import DinersIcon from '@/../static/images/payments/cardIcons/smalldinersclub.svg';
import DiscoverIcon from '@/../static/images/payments/cardIcons/discover.svg';
import JCBIcon from '@/../static/images/payments/cardIcons/smalljcb.svg';
import MastercardIcon from '@/../static/images/payments/cardIcons/smallmastercard.svg';
import UnionPayIcon from '@/../static/images/payments/cardIcons/smallunionpay.svg';
import VisaIcon from '@/../static/images/payments/cardIcons/smallvisa.svg';

import Trash from '@/../static/images/account/billing/trash.svg';
import RedTrash from '@/../static/images/account/billing/redtrash.svg';

import CreditCardImage from '@/../static/images/billing/credit-card.svg';
import CreditCardContainer from '@/components/account/billing/billingTabs/CreditCardContainer.vue';

import { CreditCard } from '@/types/payments';
import { USER_ACTIONS } from '@/store/modules/users';
import { PAYMENTS_ACTIONS } from '@/store/modules/payments';
import { PaymentsHistoryItem, PaymentsHistoryItemType, PaymentAmountOption } from '@/types/payments';
import { SortDirection } from '@/types/common';
import { RouteConfig } from '@/router';

interface StripeForm {
    onSubmit(): Promise<void>;
}

interface CardEdited {
    id?: number,
    isDefault?: boolean
}
const {
    ADD_CREDIT_CARD,
    GET_CREDIT_CARDS,
    REMOVE_CARD,
    MAKE_CARD_DEFAULT,
    MAKE_TOKEN_DEPOSIT,
    GET_PAYMENTS_HISTORY,
} = PAYMENTS_ACTIONS;

// @vue/component
@Component({
    components: {
        AmericanExpressIcon,
        DiscoverIcon,
        JCBIcon,
        MastercardIcon,
        UnionPayIcon,
        VisaIcon,
        VLoader,
        VButton,
        VList,
        StorjSmall,
        StorjLarge,
        TokenTransactionItem,
        TokenDepositSelection2,
        SortingHeader2,
        ArrowIcon,
        CloseCrossIcon,
        CreditCardImage,
        StripeCardInput,
        DinersIcon,
        SuccessImage,
        Trash,
        RedTrash,
        CreditCardContainer
    },
})
export default class paymentsArea extends Vue {

    //controls token inputs
    public depositStatus: string = 'Confirmed';
    public balanceAmount: number = 0.00;
    public showTransactions: boolean = false;
    public showAddFunds: boolean = false;
    private readonly DEFAULT_TOKEN_DEPOSIT_VALUE = 10; // in dollars.
    private readonly MAX_TOKEN_AMOUNT = 1000000; // in dollars.
    private tokenDepositValue: number = this.DEFAULT_TOKEN_DEPOSIT_VALUE;
    public paginationLocation: {start: number, end: number} = {start: 0, end: 10};
    public tokenHistory: {amount: number, start: Date, status: string,}[] = []
    public displayedHistory: {}[] = [];
    public transactionCount: number = 0;

    // controls card inputs
    public deleteHover = false;
    public cardBeingEdited: CardEdited = {};
    public isAddingPayment = false;
    public isChangeDefaultPaymentModalOpen = false;
    public defaultCreditCardSelection = "";
    public isRemovePaymentMethodsModalOpen = false;
    public isAddCardClicked = false;
    public $refs!: {
        stripeCardInput: StripeCardInput & StripeForm;
    };

    public async mounted() {
        try {
            await this.$store.dispatch(GET_PAYMENTS_HISTORY);
        } catch (error) {
            await this.$notify.error(error.message);
        }

        let array = (this.$store.state.paymentsModule.paymentsHistory.filter((item: PaymentsHistoryItem) => {
            return item.type === PaymentsHistoryItemType.Transaction || item.type === PaymentsHistoryItemType.DepositBonus;
        }));
        this.tokenHistory = array;
        this.transactionCount = array.length
        this.displayedHistory = array.slice(0,10)
        console.log(array.length)
    }

    public addFundsFromTable(): void {
        this.showTransactions = false;
        this.showAddFunds = true;
    }

    public toggleTransactionsTable(): void {
        this.showTransactions = !this.showTransactions;
    }

    public toggleShowAddFunds(): void {
        this.showAddFunds = !this.showAddFunds ;
    }

    /**
     * Returns TokenTransactionItem item component.
     */
    public get itemComponent(): typeof TokenTransactionItem {
        return TokenTransactionItem;
    }

    public async updatePaymentMethod() {
        try {
            await this.$store.dispatch(MAKE_CARD_DEFAULT, this.defaultCreditCardSelection);
            await this.$notify.success('Default payment card updated');
            this.isChangeDefaultPaymentModalOpen = false;
        } catch (error) {
            await this.$notify.error(error.message);
        }
    }

    public async removePaymentMethod() {
        if (!this.cardBeingEdited.isDefault) {
            try {
                await this.$store.dispatch(REMOVE_CARD, this.cardBeingEdited.id);
                await this.$notify.success('Credit card removed');
            } catch (error) {
                await this.$notify.error(error.message);
            }
            this.isRemovePaymentMethodsModalOpen = false;

        }
        else {
            this.$notify.error("You cannot delete the default payment method.");
        }
    }

    public changeDefault() {
        this.isChangeDefaultPaymentModalOpen = true;
        this.isRemovePaymentMethodsModalOpen = false;
    }

    public closeAddPayment() {
        this.isAddingPayment = false;
    }

    public get creditCards(): CreditCard[] {
        return this.$store.state.paymentsModule.creditCards;
    }

    public async addCard(token: string): Promise<void> {
        this.$emit('toggleIsLoading');
        try {
            await this.$store.dispatch(ADD_CREDIT_CARD, token);

            // We fetch User one more time to update their Paid Tier status.
            await this.$store.dispatch(USER_ACTIONS.GET);
        } catch (error) {
            await this.$notify.error(error.message);

            this.$emit('toggleIsLoading');

            return;
        }

        await this.$notify.success('Card successfully added');
        try {
            await this.$store.dispatch(GET_CREDIT_CARDS);
        } catch (error) {
            await this.$notify.error(error.message);
            this.$emit('toggleIsLoading');
        }

        this.$emit('toggleIsLoading');
        this.$emit('toggleIsLoaded');

        setTimeout(() => {
            this.$emit('cancel');
            this.$emit('toggleIsLoaded');

            setTimeout(() => {
                if (!this.userHasOwnProject) {
                    this.$router.push(RouteConfig.CreateProject.path);
                }
            }, 500);
        }, 2000);
    }

    public async onConfirmAddStripe(): Promise<void> {
        await this.$refs.stripeCardInput.onSubmit();
    }

    public addPaymentMethodHandler() {
        this.isAddingPayment = true;
    }

    public removePaymentMethodHandler(creditCard) {
        
        this.cardBeingEdited = creditCard;
        this.isRemovePaymentMethodsModalOpen = true;
    }

    public onCloseClick() {
        this.isRemovePaymentMethodsModalOpen = false;
    }

    public onCloseClickDefault() {
        this.isChangeDefaultPaymentModalOpen = false;
    }

    // controls sorting the table
    public sortFunction(key) {
        this.paginationLocation = {start: 0, end: 10}
        this.displayedHistory = this.tokenHistory.slice(0,10)
        switch (key) {
            case 'date-ascending':
                this.tokenHistory.sort((a,b) => {return a.start.getTime() - b.start.getTime()});
                break;
            case 'date-descending':
                this.tokenHistory.sort((a,b) => {return b.start.getTime() - a.start.getTime()});
                break;
            case 'amount-ascending':
                this.tokenHistory.sort((a,b) => {return a.amount - b.amount});
                break;
            case 'amount-descending':
                this.tokenHistory.sort((a,b) => {return b.amount - a.amount});
                break;
            case 'status-ascending':
                this.tokenHistory.sort((a, b) => {
                    if (a.status < b.status) {return -1;}
                    if (a.status > b.status) {return 1;}
                    return 0});
                break;
            case 'status-descending':
                this.tokenHistory.sort((a, b) => {
                    if (b.status < a.status) {return -1;}
                    if (b.status > a.status) {return 1;}
                    return 0});
                break;
        }
    }

    //controls pagination
    public paginationController(i): void {
        let diff = this.transactionCount - this.paginationLocation.start
        if (this.paginationLocation.start + i >= 0 && this.paginationLocation.end + i <= this.transactionCount && this.paginationLocation.end !== this.transactionCount){
            this.paginationLocation = {
                start: this.paginationLocation.start + i,
                end: this.paginationLocation.end + i
            }
        } else if (this.paginationLocation.start + i < 0 ) {
            this.paginationLocation = {
                start: 0,
                end: 10
            }
        } else if(this.paginationLocation.end + i > this.transactionCount) {
            this.paginationLocation = {
                start: this.paginationLocation.start + i,
                end: this.transactionCount
            }
        }   else if(this.paginationLocation.end === this.transactionCount) {
            this.paginationLocation = {
                start: this.paginationLocation.start + i,
                end: this.transactionCount - (diff)
            }
        }

        this.displayedHistory = this.tokenHistory.slice(this.paginationLocation.start, this.paginationLocation.end)
    }

    /**
     * Returns deposit history items.
     */
    public get depositHistoryItems(): PaymentsHistoryItem[] {
        return this.$store.state.paymentsModule.paymentsHistory.filter((item: PaymentsHistoryItem) => {
            return item.type === PaymentsHistoryItemType.Transaction || item.type === PaymentsHistoryItemType.DepositBonus;
        });
    }

    /**
     * Set of default payment options.
     */
    public paymentOptions: PaymentAmountOption[] = [
        new PaymentAmountOption(10, `USD $10`),
        new PaymentAmountOption(20, `USD $20`),
        new PaymentAmountOption(50, `USD $50`),
        new PaymentAmountOption(100, `USD $100`),
        new PaymentAmountOption(1000, `USD $1000`),
    ];

    /**
     * onConfirmAddSTORJ checks if amount is valid.
     * If so processes token payment and returns state to default.
     */
    public async onConfirmAddSTORJ(): Promise<void> {

        if (!this.isDepositValueValid) return;

        try {
            const tokenResponse = await this.$store.dispatch(MAKE_TOKEN_DEPOSIT, this.tokenDepositValue * 100);
            await this.$notify.success(`Successfully created new deposit transaction! \nAddress:${tokenResponse.address} \nAmount:${tokenResponse.amount}`);
            const depositWindow = window.open(tokenResponse.link, '_blank');
            if (depositWindow) {
                depositWindow.focus();
            }
        } catch (error) {
            await this.$notify.error(error.message);
            this.$emit('toggleIsLoading');
        }

        this.tokenDepositValue = this.DEFAULT_TOKEN_DEPOSIT_VALUE;
        try {
            await this.$store.dispatch(GET_PAYMENTS_HISTORY);
        } catch (error) {
            await this.$notify.error(error.message);
            this.$emit('toggleIsLoading');
        }
    }

    /**
     * Event for changing token deposit value.
     */
    public onChangeTokenValue(value: number): void {
        this.tokenDepositValue = value;
    }

    /**
     * Indicates if user has own project.
     */
    private get userHasOwnProject(): boolean {
        return this.$store.getters.projectsCount > 0;
    }

    /**
     * Indicates if deposit value is valid.
     */
    private get isDepositValueValid(): boolean {
        switch (true) {
        case (this.tokenDepositValue < this.DEFAULT_TOKEN_DEPOSIT_VALUE || this.tokenDepositValue >= this.MAX_TOKEN_AMOUNT) && !this.userHasOwnProject:
            this.$notify.error('First deposit amount must be more than $10 and less than $1000000');
            this.setDefault();

            return false;
        case this.tokenDepositValue >= this.MAX_TOKEN_AMOUNT || this.tokenDepositValue === 0:
            this.$notify.error('Deposit amount must be more than $0 and less than $1000000');
            this.setDefault();

            return false;
        default:
            return true;
        }
    }

    /**
     * Sets adding payment method state to default.
     */
    private setDefault(): void {
        this.tokenDepositValue = this.DEFAULT_TOKEN_DEPOSIT_VALUE;
    }

}
</script>

<style scoped lang="scss">
$flex: flex;
$align: center;

<<<<<<< HEAD
.union-icon {
    margin-top: -6px;
}
=======
    .Pending {
        color: #FFA800;
    }

    .Confirmed {
        color: #00ac26;
    }

    .Rejected {
        color: #ac1a00;
    }

    .union-icon {
        margin-top: -6px;
    }
>>>>>>> e4031eea

.jcb-icon {
    margin-top: -10px;
}

.mastercard-icon {
    margin-top: -10px;
}

.diners-icon {
    margin-top: -10px;
}

.cardIcons {
    flex: none;
}

.edit-card-text {
    color: #0149ff;
}

.change-default-input-container {
    margin: auto;
    display: $flex;
    flex-direction: row;
    align-items: flex-start;
    padding: 16px;
    gap: 10px;
    width: 300px;
    height: 10px;

    /* background: #e6edf7; */
    border: 1px solid #c8d3de;
    border-radius: 8px;
    margin-top: 7px;
}

.change-default-input {
    margin-left: auto;
    background: #fff;
    border: 1px solid #c8d3de;
    border-radius: 24px;
}

.default-card-button {
    margin-top: 20px;
    margin-bottom: 20px;
    cursor: pointer;
    margin-left: 112px;
    display: $flex;
    grid-column: 1;
    grid-row: 5;
    width: 132px;
    height: 24px;
    padding: 16px;
    gap: 8px;
    background: #0149ff;
    box-shadow: 0 0 1px rgb(9 28 69 / 80%);
    border-radius: 8px;
    font-family: sans-serif;
    font-style: normal;
    font-weight: 700;
    font-size: 14px;
    line-height: 24px;
    align-items: $align;
    letter-spacing: -0.02em;
    color: white;

    &:hover {
        background-color: #0059d0;
    }
}

.remove-card-button {
    cursor: pointer;
    margin-left: 130px;
    margin-top: 15px;
    margin-bottom: 21px;
    grid-column: 1;
    grid-row: 5;
    width: 111px;
    height: 24px;
    padding: 16px;
    gap: 8px;
    background: #fff;
    border: 1px solid #d8dee3;
    box-shadow: 0 0 3px rgb(0 0 0 / 8%);
    border-radius: 8px;
    font-family: sans-serif;
    font-style: normal;
    font-weight: 700;
    font-size: 14px;
    line-height: 24px;
    display: $flex;
    align-items: $align;
    letter-spacing: -0.02em;
    color: #56606d;

    &:hover {
        border: 1px solid #e30011 !important;
        color: #e30011;
    }
}

.close-add-payment {
    position: absolute;
    margin-left: 208px;
}

.card-icon {
    margin-top: 10px;
    margin-left: 168px;
    grid-column: 1;
    grid-row: 1;
}

.card-icon-default {
    margin-top: 35px;
    margin-bottom: 10px;
    margin-left: 168px;
}

.change-default-modal-container {
    width: 400px;
    background: #f5f6fa;
    border-radius: 6px;
}

.edit_payment_method {
    // width: 546px;
    position: fixed;
    top: 0;
    bottom: 0;
    left: 0;
    right: 0;
    z-index: 100;
    background: rgb(27 37 51 / 75%);
    display: $flex;
    align-items: $align;
    justify-content: $align;

    &__header-change-default {
        margin-top: -6px;
        margin-left: 141px;
        grid-column: 1;
        grid-row: 4;
    }

    &__header {
        grid-column: 1;
        grid-row: 2;
        font-family: sans-serif;
        font-style: normal;
        font-weight: 800;
        font-size: 24px;
        line-height: 31px;

        /* or 129% */

        text-align: $align;
        letter-spacing: -0.02em;
        color: #1b2533;
    }

    &__header-subtext {
        grid-column: 1;
        grid-row: 3;
        font-family: sans-serif;
        font-style: normal;
        font-weight: 400;
        font-size: 14px;
        line-height: 20px;
        text-align: $align;
        color: #56606d;
    }

    &__header-subtext-default {
        margin-left: 94px;
        font-family: sans-serif;
        font-style: normal;
        font-weight: 400;
        font-size: 14px;
        line-height: 20px;
        color: #56606d;
    }

    &__container {
        display: grid;
        grid-template-columns: auto;
        grid-template-rows: 1fr 30px 30px auto auto;
        width: 400px;
        background: #f5f6fa;
        border-radius: 6px;

        &__close-cross-container {
            margin-top: 22px;
            margin-left: 357px;
            grid-column: 1;
            grid-row: 1;
            height: 24px;
            width: 24px;
            cursor: pointer;

            &:hover .close-cross-svg-path {
                fill: #2683ff;
            }
        }

        &__close-cross-container-default {
            position: absolute;
            margin-top: -58px;
            margin-left: 357px;
            grid-column: 1;
            grid-row: 1;
            height: 24px;
            width: 24px;
            cursor: pointer;

            &:hover .close-cross-svg-path {
                fill: #2683ff;
            }
        }
    }
}

.add-card-button {
    grid-row: 4;
    grid-column: 1;
    width: 115px;
    height: 30px;
    margin-top: 2px;
    cursor: pointer;
    border-radius: 6px;
    background-color: #0149ff;
    font-family: 'font_medium', sans-serif;
    font-size: 16px;
    line-height: 23px;
    color: #fff;
    user-select: none;
    transition: top 0.5s ease-in-out;

    &:hover {
        background-color: #0059d0;
    }
}

.active-discount {
    background: #dffff7;
    color: #00ac26;
}

.add_card_button_text {
    margin-top: 4px;
    margin-left: 9px;
    font-family: 'font-medium', sans-serif;
    font-style: normal;
    font-weight: 700;
    font-size: 13px;
    line-height: 29px;

    /* identical to box height, or 154% */

    display: $flex;
    align-items: $align;
    letter-spacing: -0.02em;
}

.inactive-discount {
    background: #ffe1df;
    color: #ac1a00;
}

.active-status {
    background: #00ac26;
}

.inactive-status {
    background: #ac1a00;
}

.stripe_input {
    grid-row: 3;
    grid-column: 1;
    width: 240px;
}

<<<<<<< HEAD
.payments-area {

    &__create-header {
        grid-row: 1;
        grid-column: 1;
        font-family: sans-serif;
        font-style: normal;
        font-weight: 700;
        font-size: 18px;
        line-height: 27px;
=======
    .divider {
        height: 1px;
        width: calc(100% + 30px);
        background-color: #E5E7EB;
        align-self: center;
>>>>>>> e4031eea
    }

    &__create-subheader {
        grid-row: 2;
        grid-column: 1;
        font-family: sans-serif;
        font-style: normal;
        font-weight: 400;
        font-size: 14px;
        line-height: 20px;
        color: #56606d;
    }

<<<<<<< HEAD
    &__title {
        font-family: sans-serif;
        font-size: 24px;
        margin: 20px 0;
    }

    &__container {
        display: $flex;
        flex-wrap: wrap;

        &__cards {
            width: 227px;
            height: 126px;
            padding: 20px;
            background: #fff;
            box-shadow: 0 0 20px rgb(0 0 0 / 4%);
            border-radius: 10px;
            margin: 0 10px 10px 0;
=======
    .payments-area {

        &__top-container {
            display: flex;
            justify-content: space-between;
            align-items: center;
        }

        &__create-header {
            grid-row: 1;
            grid-column: 1;
            font-family: sans-serif;
            font-style: normal;
            font-weight: 700;
            font-size: 18px;
            line-height: 27px;
>>>>>>> e4031eea
        }

        &__token {
            border-radius: 10px;
            width: 227px;
            height: 126px;
            display: grid;
            grid-template-columns: 1fr 1fr;
            grid-template-rows: 4fr 1fr 1fr;
            margin: 0 10px 10px 0;
            padding: 20px;
            box-shadow: 0 0 20px rgb(0 0 0 / 4%);
            background: #fff;
            overflow: hidden;
            font-family: sans-serif;

            &__small-icon {
                grid-column: 1;
                grid-row: 1;
                height: 30px;
                width: 40px;
                background-color: #e6edf7;
                border-radius: 5px;
                display: $flex;
                justify-content: $align;
                align-items: $align;
            }

<<<<<<< HEAD
            &__large-icon {
                grid-column: 1/2;
                grid-row: 1/3;
                margin: 0 0 auto;
                position: relative;
                top: -50px;
                right: -130px;
                z-index: 2;
            }

            &__confirmation-container {
                grid-column: 1;
                grid-row: 2;
                z-index: 3;
                display: grid;
                grid-template-columns: 1fr 6fr;
                grid-template-rows: 1fr 1fr;

                &__label {
                    font-size: 12px;
                    font-weight: 700;
                    color: #56606d;
                    grid-column: 1/ span 2;
                    grid-row: 1;
                    margin: auto 0 0;
=======
        &__container {
            display: flex;
            flex-wrap: wrap;
            &__cards {
                width: 227px;
                height: 126px;
                padding: 20px;
                background: #FFFFFF;
                box-shadow: 0px 0px 20px rgba(0, 0, 0, 0.04);
                border-radius: 10px;
                margin: 0 10px 10px 0;   
            }

             &__token {
                border-radius: 10px;
                width: 227px;
                height: 126px;
                margin: 0 10px 10px 0;
                padding: 20px;
                box-shadow: 0 0 20px rgb(0 0 0 / 4%);
                background: #fff;
                position: relative;
                &__large-icon-container{
                    position: absolute;
                    top: 0px;
                    right: 0px;
                    height: 120px;
                    width: 120px;
                    z-index: 1;
                    border-radius: 10px;
                    overflow: hidden;
                }
                &__large-icon{
                    position: absolute;
                    top: -25px;
                    right: -24px;
                }
                &__base{
                    display: grid;
                    grid-template-columns: 1.5fr 1fr;
                    grid-template-rows: 4fr 1fr 1fr;
                    overflow: hidden;
                    font-family: sans-serif;
                    z-index: 5;
                    position: relative;
                    height: 100%;
                    width: 100%;
                    &__small-icon{
                        grid-column: 1;
                        grid-row: 1;
                        height: 30px;
                        width: 40px;
                        background-color: #E6EDF7;
                        border-radius: 5px;
                        display: flex;
                        justify-content: center;
                        align-items: center;
                    }
                    &__confirmation-container {
                        grid-column: 1;
                        grid-row: 2;
                        display: grid;
                        grid-template-columns: 1fr 6fr;
                        grid-template-rows: 1fr 1fr;
                        &__label{
                            font-size: 12px;
                            font-weight: 700;
                            color: #56606D;
                            grid-column: 1/ span 2;
                            grid-row: 1;
                            margin: auto 0 0 0;
                        }
                        &__circle-icon{
                            grid-column: 1;
                            grid-row: 2;
                            margin: auto;
                        }
                        &__text{
                            font-size: 16px;
                            font-weight: 700;
                            grid-column: 2;
                            grid-row: 2;
                            margin: auto 0;
                        }
                    }
                    &__balance-container {
                        grid-column: 2;
                        grid-row: 2;
                        display: grid;
                        grid-template-rows: 1fr 1fr;
                        &__label{
                            font-size: 12px;
                            font-weight: 700;
                            color: #56606D;
                            grid-row: 1;
                            margin: auto 0 0 0;
                        }
                        &__text{
                            font-size: 16px;
                            font-weight: 700;
                            grid-row: 2;
                            margin: auto 0;
                        }
                    }
                    &__transaction-button{
                        grid-column: 1;
                        grid-row: 4;
                    }
                    &__funds-button{
                        grid-column: 2;
                        grid-row: 4;
                    }
>>>>>>> e4031eea
                }
                &__add-funds {
                    display: flex;
                    flex-direction: column;
                    z-index: 5;
                    position: relative;
                    height: 100%;
                    width: 100%;

<<<<<<< HEAD
                &__circle-icon {
=======
                    &__title{
                        font-family: sans-serif;
                    }
                    &__label{
                        font-family: sans-serif;
                        color: #56606D;
                        font-size: 11px;
                        margin-top: 5px;
                    }
                    &__dropdown{
                        margin-top: 10px;
                    }
                    &__button-container{
                        margin-top: 10px;
                        display: flex;
                        justify-content: space-between;
                    }
                }
                &__confirmation-container {
>>>>>>> e4031eea
                    grid-column: 1;
                    grid-row: 2;
                    margin: auto;
                }

                &__text {
                    font-size: 16px;
                    font-weight: 700;
                    grid-column: 2;
                    grid-row: 2;
                    margin: auto 0;
                }
            }

            &__balance-container {
                grid-column: 2;
                grid-row: 2;
                z-index: 3;
                display: grid;
                grid-template-rows: 1fr 1fr;

                &__label {
                    font-size: 12px;
                    font-weight: 700;
                    color: #56606d;
                    grid-row: 1;
                    margin: auto 0 0;
                }

                &__text {
                    font-size: 16px;
                    font-weight: 700;
                    grid-row: 2;
                    margin: auto 0;
                }
            }

<<<<<<< HEAD
            &__transaction-button {
                grid-column: 1;
                grid-row: 4;
                z-index: 3;
            }

            &__funds-button {
                grid-column: 2;
                grid-row: 4;
                z-index: 3;
            }
        }

        &__new-payments {
            width: 227px;
            height: 126px;
            padding: 18px;
            display: grid !important;
            grid-template-columns: 6fr;
            grid-template-rows: 1fr 1fr 1fr 1fr;
            border: 2px dashed #929fb1;
            border-radius: 10px;
            align-items: $align;
            justify-content: $align;
            cursor: pointer;

            &__text-area {
                display: $flex;
                align-items: $align;
                justify-content: $align;

                &__plus-icon {
                    color: #0149ff;
                    font-family: sans-serif;
                    font-size: 24px;
                }

                &__text {
                    color: #0149ff;
                    font-family: sans-serif;
                    font-size: 18px;
                    text-decoration: underline;
=======
            &__new-payments {
                width: 227px;
                height: 126px;
                padding: 18px;
                display: grid !important;
                grid-template-columns:  6fr;
                grid-template-rows: 1fr 1fr 1fr 1fr;
                border: 2px dashed #929fb1;
                border-radius: 10px;
                width: 227px;
                height: 126px;
                padding: 18px;
                display: flex;
                align-items: center;
                justify-content: center;
                cursor: pointer;

                &__text-area {
                    display: flex;
                    align-items: center;
                    justify-content: center;

                    &__plus-icon {
                        color: #0149ff;
                        font-family: sans-serif;
                        font-size: 24px;
                    }

                    &__text {
                        color: #0149ff;
                        font-family: sans-serif;
                        font-size: 16px;
                        text-decoration: underline;
                    }
>>>>>>> e4031eea
                }
            }
            &__transactions {
                margin: 20px 0;
                background-color: #fff;
                border-radius: 10px;
                box-shadow: 0px 0px 20px rgba(0, 0, 0, 0.04);
                padding: 0 15px;
                display: flex;
                flex-direction: column;
            }
        }
    }
    .pagination {
        display: flex;
        justify-content: space-between;
        font-family: sans-serif;
        padding: 15px 0;
        color: #6B7280;
        &__right-container {
            display: flex;
            width: 150px;
            justify-content: space-between;
            &__buttons {
                display: flex;
                justify-content: space-between;
                align-items: center;
                width: 25%;
                &__left {
                    transform: rotate(180deg);
                    cursor: pointer;
                    padding: 1px 0 0 0;
                }
                &__right {
                    cursor: pointer;
                }
            }
        }
    }
}

@mixin reset-list {
    margin: 0;
    padding: 0;
    list-style: none;
}

@mixin horizontal-list {
    @include reset-list;

    li {
        display: inline-block;
        margin: {
            left: -2px;
            right: 2em;
        }
    }
}

<<<<<<< HEAD
nav ul {
    @include horizontal-list;
}
=======
    nav ul {
        @include horizontal-list;
    }
>>>>>>> e4031eea

</style><|MERGE_RESOLUTION|>--- conflicted
+++ resolved
@@ -4,45 +4,26 @@
 <template>
     <div class="payments-area">
         <div class="payments-area__top-container">
-            <h1 class="payments-area__title">Payment Methods{{showTransactions? ' > Storj Tokens':null}}</h1>
+            <h1 class="payments-area__title">Payment Methods{{ showTransactions? ' > Storj Tokens':null }}</h1>
             <VButton
                 v-if="showTransactions"
                 label="Add Funds with CoinPayments"
                 font-size="13px"
                 height="40px"
                 width="220px"
-                :onPress="addFundsFromTable"
+                :on-press="addFundsFromTable"
             />
         </div>
-        <div 
-            class="payments-area__container"
-            v-if="!showTransactions"
-        >
-            <div
-                class="payments-area__container__token"
-            >
-                <div
-<<<<<<< HEAD
-                    v-if="!showAddFunds"
-                    class="payments-area__container__token"
-                >
-                    <div class="payments-area__container__token__small-icon">
-                        <StorjSmall />
-                    </div>
-                    <div class="payments-area__container__token__large-icon">
-                        <StorjLarge />
-=======
-                    class="payments-area__container__token__large-icon-container"
-                >
+        <div v-if="!showTransactions" class="payments-area__container">
+            <div class="payments-area__container__token">
+                <div class="payments-area__container__token__large-icon-container">
                     <div class="payments-area__container__token__large-icon">
                         <StorjLarge />
                     </div>
                 </div>
-                <div class="payments-area__container__token__base"
-                v-if="!showAddFunds"
-                >
-                    <div class="payments-area__container__token__base__small-icon">   <StorjSmall />
->>>>>>> e4031eea
+                <div v-if="!showAddFunds" class="payments-area__container__token__base">
+                    <div class="payments-area__container__token__base__small-icon">
+                        <StorjSmall />
                     </div>
                     <div class="payments-area__container__token__base__confirmation-container">
                         <p class="payments-area__container__token__base__confirmation-container__label">STORJ Token Deposit</p>
@@ -66,7 +47,7 @@
                         is-transparent="true"
                         font-size="13px"
                         class="payments-area__container__token__base__transaction-button"
-                        :onPress="toggleTransactionsTable"
+                        :on-press="toggleTransactionsTable"
                     />
                     <VButton
                         label="Add funds"
@@ -74,28 +55,23 @@
                         width="80px"
                         height="30px"
                         class="payments-area__container__token__base__funds-button"
-                        :onPress="toggleShowAddFunds"
+                        :on-press="toggleShowAddFunds"
                     />
                 </div>
-<<<<<<< HEAD
-                <div v-for="card in creditCards" :key="card.id" class="payments-area__container__cards">
-                    <CreditCardContainer
-                        :credit-card="card"
-                        @remove="removePaymentMethodHandler"
-=======
                 <div
+                    v-if="showAddFunds"
                     class="payments-area__container__token__add-funds"
-                    v-if="showAddFunds"
                 >
                     <h3
                         class="payments-area__container__token__add-funds__title"
-                    >STORJ Token</h3>
+                    >
+                        STORJ Token
+                    </h3>
                     <p class="payments-area__container__token__add-funds__label">Deposit STORJ Tokens via Coin Payments:</p>
                     <TokenDepositSelection2
                         class="payments-area__container__token__add-funds__dropdown"
                         :payment-options="paymentOptions"
                         @onChangeTokenValue="onChangeTokenValue"
->>>>>>> e4031eea
                     />
                     <div class="payments-area__container__token__add-funds__button-container">
                         <VButton
@@ -118,7 +94,9 @@
                     </div>
                 </div>
             </div>
-            <div v-for="card in creditCards" :key="card.id" class="payments-area__container__cards" >
+
+            <!-- Andrew's changes -->
+            <div v-for="card in creditCards" :key="card.id" class="payments-area__container__cards">
                 <CreditCardContainer
                     :credit-card="card"
                     @remove="removePaymentMethodHandler"
@@ -224,18 +202,18 @@
         <div v-if="showTransactions">
             <div class="payments-area__container__transactions">
                 <SortingHeader2
-                    @sortFunction='sortFunction'
+                    @sortFunction="sortFunction"
                 />
                 <token-transaction-item
                     v-for="item in displayedHistory"
                     :key="item.id"
                     :billing-item="item"
                 />
-                <div class="divider"></div>
+                <div class="divider" />
                 <div class="pagination">
                     <div class="pagination__total">
                         <p>
-                            {{transactionCount}} transactions found
+                            {{ transactionCount }} transactions found
                         </p>
                     </div>
                     <div class="pagination__right-container">
@@ -243,28 +221,28 @@
                             <span
                                 v-if="transactionCount > 10 && paginationLocation.end !== transactionCount"
                             >
-                                {{paginationLocation.start + 1}} - {{paginationLocation.end}} of {{transactionCount}}
+                                {{ paginationLocation.start + 1 }} - {{ paginationLocation.end }} of {{ transactionCount }}
                             </span>
                             <span
                                 v-else
                             >
-                                {{paginationLocation.start + 1}} - {{transactionCount}} of {{transactionCount}}
+                                {{ paginationLocation.start + 1 }} - {{ transactionCount }} of {{ transactionCount }}
                             </span>
                         </div>
-                        <div class="pagination__right-container__buttons"
+                        <div 
                             v-if="transactionCount > 10"
+                            class="pagination__right-container__buttons"
                         >
                             <ArrowIcon
                                 class="pagination__right-container__buttons__left"
-                                v-if="paginationLocation.start > 0"
+                                
                                 @click="paginationController(-10)"
                             />
                             <ArrowIcon
-                                class="pagination__right-container__buttons__right"    
-                                v-if="paginationLocation.end < transactionCount - 1"
+                                v-if="paginationLocation.end < transactionCount - 1"    
+                                class="pagination__right-container__buttons__right"
                                 @click="paginationController(10)"
                             />
-
                         </div>
                     </div>
                 </div>
@@ -276,9 +254,7 @@
 <script lang="ts">
 import { Component, Vue } from 'vue-property-decorator';
 
-import VLoader from '@/components/common/VLoader.vue';
 import VButton from '@/components/common/VButton.vue';
-import VList from '@/components/common/VList.vue';
 import SortingHeader2 from '@/components/account/billing/depositAndBillingHistory/SortingHeader2.vue';
 
 import TokenDepositSelection2 from '@/components/account/billing/paymentMethods/TokenDepositSelection2.vue';
@@ -309,7 +285,6 @@
 import { USER_ACTIONS } from '@/store/modules/users';
 import { PAYMENTS_ACTIONS } from '@/store/modules/payments';
 import { PaymentsHistoryItem, PaymentsHistoryItemType, PaymentAmountOption } from '@/types/payments';
-import { SortDirection } from '@/types/common';
 import { RouteConfig } from '@/router';
 
 interface StripeForm {
@@ -320,6 +295,7 @@
     id?: number,
     isDefault?: boolean
 }
+
 const {
     ADD_CREDIT_CARD,
     GET_CREDIT_CARDS,
@@ -338,9 +314,7 @@
         MastercardIcon,
         UnionPayIcon,
         VisaIcon,
-        VLoader,
         VButton,
-        VList,
         StorjSmall,
         StorjLarge,
         TokenTransactionItem,
@@ -360,17 +334,17 @@
 export default class paymentsArea extends Vue {
 
     //controls token inputs
-    public depositStatus: string = 'Confirmed';
-    public balanceAmount: number = 0.00;
-    public showTransactions: boolean = false;
-    public showAddFunds: boolean = false;
+    public depositStatus = 'Confirmed';
+    public balanceAmount = 0.00;
+    public showTransactions = false;
+    public showAddFunds = false;
     private readonly DEFAULT_TOKEN_DEPOSIT_VALUE = 10; // in dollars.
     private readonly MAX_TOKEN_AMOUNT = 1000000; // in dollars.
     private tokenDepositValue: number = this.DEFAULT_TOKEN_DEPOSIT_VALUE;
     public paginationLocation: {start: number, end: number} = {start: 0, end: 10};
-    public tokenHistory: {amount: number, start: Date, status: string,}[] = []
-    public displayedHistory: {}[] = [];
-    public transactionCount: number = 0;
+    public tokenHistory: {amount: number, start: Date, status: string,}[] = [];
+    public displayedHistory:[] = [];
+    public transactionCount = 0;
 
     // controls card inputs
     public deleteHover = false;
@@ -524,30 +498,30 @@
         this.paginationLocation = {start: 0, end: 10}
         this.displayedHistory = this.tokenHistory.slice(0,10)
         switch (key) {
-            case 'date-ascending':
-                this.tokenHistory.sort((a,b) => {return a.start.getTime() - b.start.getTime()});
-                break;
-            case 'date-descending':
-                this.tokenHistory.sort((a,b) => {return b.start.getTime() - a.start.getTime()});
-                break;
-            case 'amount-ascending':
-                this.tokenHistory.sort((a,b) => {return a.amount - b.amount});
-                break;
-            case 'amount-descending':
-                this.tokenHistory.sort((a,b) => {return b.amount - a.amount});
-                break;
-            case 'status-ascending':
-                this.tokenHistory.sort((a, b) => {
-                    if (a.status < b.status) {return -1;}
-                    if (a.status > b.status) {return 1;}
-                    return 0});
-                break;
-            case 'status-descending':
-                this.tokenHistory.sort((a, b) => {
-                    if (b.status < a.status) {return -1;}
-                    if (b.status > a.status) {return 1;}
-                    return 0});
-                break;
+        case 'date-ascending':
+            this.tokenHistory.sort((a,b) => {return a.start.getTime() - b.start.getTime()});
+            break;
+        case 'date-descending':
+            this.tokenHistory.sort((a,b) => {return b.start.getTime() - a.start.getTime()});
+            break;
+        case 'amount-ascending':
+            this.tokenHistory.sort((a,b) => {return a.amount - b.amount});
+            break;
+        case 'amount-descending':
+            this.tokenHistory.sort((a,b) => {return b.amount - a.amount});
+            break;
+        case 'status-ascending':
+            this.tokenHistory.sort((a, b) => {
+                if (a.status < b.status) {return -1;}
+                if (a.status > b.status) {return 1;}
+                return 0});
+            break;
+        case 'status-descending':
+            this.tokenHistory.sort((a, b) => {
+                if (b.status < a.status) {return -1;}
+                if (b.status > a.status) {return 1;}
+                return 0});
+            break;
         }
     }
 
@@ -676,27 +650,9 @@
 $flex: flex;
 $align: center;
 
-<<<<<<< HEAD
 .union-icon {
     margin-top: -6px;
 }
-=======
-    .Pending {
-        color: #FFA800;
-    }
-
-    .Confirmed {
-        color: #00ac26;
-    }
-
-    .Rejected {
-        color: #ac1a00;
-    }
-
-    .union-icon {
-        margin-top: -6px;
-    }
->>>>>>> e4031eea
 
 .jcb-icon {
     margin-top: -10px;
@@ -727,8 +683,6 @@
     gap: 10px;
     width: 300px;
     height: 10px;
-
-    /* background: #e6edf7; */
     border: 1px solid #c8d3de;
     border-radius: 8px;
     margin-top: 7px;
@@ -826,7 +780,6 @@
 }
 
 .edit_payment_method {
-    // width: 546px;
     position: fixed;
     top: 0;
     bottom: 0;
@@ -983,7 +936,6 @@
     width: 240px;
 }
 
-<<<<<<< HEAD
 .payments-area {
 
     &__create-header {
@@ -994,13 +946,6 @@
         font-weight: 700;
         font-size: 18px;
         line-height: 27px;
-=======
-    .divider {
-        height: 1px;
-        width: calc(100% + 30px);
-        background-color: #E5E7EB;
-        align-self: center;
->>>>>>> e4031eea
     }
 
     &__create-subheader {
@@ -1014,7 +959,6 @@
         color: #56606d;
     }
 
-<<<<<<< HEAD
     &__title {
         font-family: sans-serif;
         font-size: 24px;
@@ -1022,7 +966,7 @@
     }
 
     &__container {
-        display: $flex;
+        display: flex;
         flex-wrap: wrap;
 
         &__cards {
@@ -1033,61 +977,150 @@
             box-shadow: 0 0 20px rgb(0 0 0 / 4%);
             border-radius: 10px;
             margin: 0 10px 10px 0;
-=======
-    .payments-area {
-
-        &__top-container {
-            display: flex;
-            justify-content: space-between;
-            align-items: center;
-        }
-
-        &__create-header {
-            grid-row: 1;
-            grid-column: 1;
-            font-family: sans-serif;
-            font-style: normal;
-            font-weight: 700;
-            font-size: 18px;
-            line-height: 27px;
->>>>>>> e4031eea
         }
 
         &__token {
             border-radius: 10px;
             width: 227px;
             height: 126px;
-            display: grid;
-            grid-template-columns: 1fr 1fr;
-            grid-template-rows: 4fr 1fr 1fr;
             margin: 0 10px 10px 0;
             padding: 20px;
             box-shadow: 0 0 20px rgb(0 0 0 / 4%);
             background: #fff;
-            overflow: hidden;
-            font-family: sans-serif;
-
-            &__small-icon {
-                grid-column: 1;
-                grid-row: 1;
-                height: 30px;
-                width: 40px;
-                background-color: #e6edf7;
-                border-radius: 5px;
-                display: $flex;
-                justify-content: $align;
-                align-items: $align;
-            }
-
-<<<<<<< HEAD
+            position: relative;
+
+            &__large-icon-container {
+                position: absolute;
+                top: 0;
+                right: 0;
+                height: 120px;
+                width: 120px;
+                z-index: 1;
+                border-radius: 10px;
+                overflow: hidden;
+            }
+
             &__large-icon {
-                grid-column: 1/2;
-                grid-row: 1/3;
-                margin: 0 0 auto;
+                position: absolute;
+                top: -25px;
+                right: -24px;
+            }
+
+            &__base {
+                display: grid;
+                grid-template-columns: 1.5fr 1fr;
+                grid-template-rows: 4fr 1fr 1fr;
+                overflow: hidden;
+                font-family: sans-serif;
+                z-index: 5;
                 position: relative;
-                top: -50px;
-                right: -130px;
-                z-index: 2;
+                height: 100%;
+                width: 100%;
+
+                &__small-icon {
+                    grid-column: 1;
+                    grid-row: 1;
+                    height: 30px;
+                    width: 40px;
+                    background-color: #e6edf7;
+                    border-radius: 5px;
+                    display: flex;
+                    justify-content: center;
+                    align-items: center;
+                }
+
+                &__confirmation-container {
+                    grid-column: 1;
+                    grid-row: 2;
+                    display: grid;
+                    grid-template-columns: 1fr 6fr;
+                    grid-template-rows: 1fr 1fr;
+
+                    &__label {
+                        font-size: 12px;
+                        font-weight: 700;
+                        color: #56606d;
+                        grid-column: 1/ span 2;
+                        grid-row: 1;
+                        margin: auto 0 0;
+                    }
+
+                    &__circle-icon {
+                        grid-column: 1;
+                        grid-row: 2;
+                        margin: auto;
+                    }
+
+                    &__text {
+                        font-size: 16px;
+                        font-weight: 700;
+                        grid-column: 2;
+                        grid-row: 2;
+                        margin: auto 0;
+                    }
+                }
+
+                &__balance-container {
+                    grid-column: 2;
+                    grid-row: 2;
+                    display: grid;
+                    grid-template-rows: 1fr 1fr;
+
+                    &__label {
+                        font-size: 12px;
+                        font-weight: 700;
+                        color: #56606d;
+                        grid-row: 1;
+                        margin: auto 0 0;
+                    }
+
+                    &__text {
+                        font-size: 16px;
+                        font-weight: 700;
+                        grid-row: 2;
+                        margin: auto 0;
+                    }
+                }
+
+                &__transaction-button {
+                    grid-column: 1;
+                    grid-row: 4;
+                }
+
+                &__funds-button {
+                    grid-column: 2;
+                    grid-row: 4;
+                }
+            }
+
+            &__add-funds {
+                display: flex;
+                flex-direction: column;
+                z-index: 5;
+                position: relative;
+                height: 100%;
+                width: 100%;
+
+                &__title {
+                    font-family: sans-serif;
+                }
+
+                &__label {
+                    font-family: sans-serif;
+                    color: #56606d;
+                    font-size: 11px;
+                    margin-top: 5px;
+                }
+
+                &__dropdown {
+                    margin-top: 10px;
+                }
+
+                &__button-container {
+                    margin-top: 10px;
+                    display: flex;
+                    justify-content: space-between;
+                }
             }
 
             &__confirmation-container {
@@ -1105,152 +1138,9 @@
                     grid-column: 1/ span 2;
                     grid-row: 1;
                     margin: auto 0 0;
-=======
-        &__container {
-            display: flex;
-            flex-wrap: wrap;
-            &__cards {
-                width: 227px;
-                height: 126px;
-                padding: 20px;
-                background: #FFFFFF;
-                box-shadow: 0px 0px 20px rgba(0, 0, 0, 0.04);
-                border-radius: 10px;
-                margin: 0 10px 10px 0;   
-            }
-
-             &__token {
-                border-radius: 10px;
-                width: 227px;
-                height: 126px;
-                margin: 0 10px 10px 0;
-                padding: 20px;
-                box-shadow: 0 0 20px rgb(0 0 0 / 4%);
-                background: #fff;
-                position: relative;
-                &__large-icon-container{
-                    position: absolute;
-                    top: 0px;
-                    right: 0px;
-                    height: 120px;
-                    width: 120px;
-                    z-index: 1;
-                    border-radius: 10px;
-                    overflow: hidden;
-                }
-                &__large-icon{
-                    position: absolute;
-                    top: -25px;
-                    right: -24px;
-                }
-                &__base{
-                    display: grid;
-                    grid-template-columns: 1.5fr 1fr;
-                    grid-template-rows: 4fr 1fr 1fr;
-                    overflow: hidden;
-                    font-family: sans-serif;
-                    z-index: 5;
-                    position: relative;
-                    height: 100%;
-                    width: 100%;
-                    &__small-icon{
-                        grid-column: 1;
-                        grid-row: 1;
-                        height: 30px;
-                        width: 40px;
-                        background-color: #E6EDF7;
-                        border-radius: 5px;
-                        display: flex;
-                        justify-content: center;
-                        align-items: center;
-                    }
-                    &__confirmation-container {
-                        grid-column: 1;
-                        grid-row: 2;
-                        display: grid;
-                        grid-template-columns: 1fr 6fr;
-                        grid-template-rows: 1fr 1fr;
-                        &__label{
-                            font-size: 12px;
-                            font-weight: 700;
-                            color: #56606D;
-                            grid-column: 1/ span 2;
-                            grid-row: 1;
-                            margin: auto 0 0 0;
-                        }
-                        &__circle-icon{
-                            grid-column: 1;
-                            grid-row: 2;
-                            margin: auto;
-                        }
-                        &__text{
-                            font-size: 16px;
-                            font-weight: 700;
-                            grid-column: 2;
-                            grid-row: 2;
-                            margin: auto 0;
-                        }
-                    }
-                    &__balance-container {
-                        grid-column: 2;
-                        grid-row: 2;
-                        display: grid;
-                        grid-template-rows: 1fr 1fr;
-                        &__label{
-                            font-size: 12px;
-                            font-weight: 700;
-                            color: #56606D;
-                            grid-row: 1;
-                            margin: auto 0 0 0;
-                        }
-                        &__text{
-                            font-size: 16px;
-                            font-weight: 700;
-                            grid-row: 2;
-                            margin: auto 0;
-                        }
-                    }
-                    &__transaction-button{
-                        grid-column: 1;
-                        grid-row: 4;
-                    }
-                    &__funds-button{
-                        grid-column: 2;
-                        grid-row: 4;
-                    }
->>>>>>> e4031eea
-                }
-                &__add-funds {
-                    display: flex;
-                    flex-direction: column;
-                    z-index: 5;
-                    position: relative;
-                    height: 100%;
-                    width: 100%;
-
-<<<<<<< HEAD
+                }
+
                 &__circle-icon {
-=======
-                    &__title{
-                        font-family: sans-serif;
-                    }
-                    &__label{
-                        font-family: sans-serif;
-                        color: #56606D;
-                        font-size: 11px;
-                        margin-top: 5px;
-                    }
-                    &__dropdown{
-                        margin-top: 10px;
-                    }
-                    &__button-container{
-                        margin-top: 10px;
-                        display: flex;
-                        justify-content: space-between;
-                    }
-                }
-                &__confirmation-container {
->>>>>>> e4031eea
                     grid-column: 1;
                     grid-row: 2;
                     margin: auto;
@@ -1288,7 +1178,6 @@
                 }
             }
 
-<<<<<<< HEAD
             &__transaction-button {
                 grid-column: 1;
                 grid-row: 4;
@@ -1311,14 +1200,18 @@
             grid-template-rows: 1fr 1fr 1fr 1fr;
             border: 2px dashed #929fb1;
             border-radius: 10px;
-            align-items: $align;
-            justify-content: $align;
+            width: 227px;
+            height: 126px;
+            padding: 18px;
+            display: flex;
+            align-items: center;
+            justify-content: center;
             cursor: pointer;
 
             &__text-area {
-                display: $flex;
-                align-items: $align;
-                justify-content: $align;
+                display: flex;
+                align-items: center;
+                justify-content: center;
 
                 &__plus-icon {
                     color: #0149ff;
@@ -1329,77 +1222,47 @@
                 &__text {
                     color: #0149ff;
                     font-family: sans-serif;
-                    font-size: 18px;
+                    font-size: 16px;
                     text-decoration: underline;
-=======
-            &__new-payments {
-                width: 227px;
-                height: 126px;
-                padding: 18px;
-                display: grid !important;
-                grid-template-columns:  6fr;
-                grid-template-rows: 1fr 1fr 1fr 1fr;
-                border: 2px dashed #929fb1;
-                border-radius: 10px;
-                width: 227px;
-                height: 126px;
-                padding: 18px;
-                display: flex;
-                align-items: center;
-                justify-content: center;
-                cursor: pointer;
-
-                &__text-area {
-                    display: flex;
-                    align-items: center;
-                    justify-content: center;
-
-                    &__plus-icon {
-                        color: #0149ff;
-                        font-family: sans-serif;
-                        font-size: 24px;
-                    }
-
-                    &__text {
-                        color: #0149ff;
-                        font-family: sans-serif;
-                        font-size: 16px;
-                        text-decoration: underline;
-                    }
->>>>>>> e4031eea
-                }
-            }
-            &__transactions {
-                margin: 20px 0;
-                background-color: #fff;
-                border-radius: 10px;
-                box-shadow: 0px 0px 20px rgba(0, 0, 0, 0.04);
-                padding: 0 15px;
-                display: flex;
-                flex-direction: column;
-            }
-        }
-    }
+                }
+            }
+        }
+
+        &__transactions {
+            margin: 20px 0;
+            background-color: #fff;
+            border-radius: 10px;
+            box-shadow: 0 0 20px rgb(0 0 0 / 4%);
+            padding: 0 15px;
+            display: flex;
+            flex-direction: column;
+        }
+    }
+
     .pagination {
         display: flex;
         justify-content: space-between;
         font-family: sans-serif;
         padding: 15px 0;
-        color: #6B7280;
+        color: #6b7280;
+
         &__right-container {
             display: flex;
             width: 150px;
             justify-content: space-between;
+
             &__buttons {
                 display: flex;
                 justify-content: space-between;
                 align-items: center;
                 width: 25%;
+
                 &__left {
                     transform: rotate(180deg);
                     cursor: pointer;
-                    padding: 1px 0 0 0;
-                }
+                    padding: 1px 0 0;
+                }
+
                 &__right {
                     cursor: pointer;
                 }
@@ -1426,14 +1289,8 @@
     }
 }
 
-<<<<<<< HEAD
 nav ul {
     @include horizontal-list;
 }
-=======
-    nav ul {
-        @include horizontal-list;
-    }
->>>>>>> e4031eea
 
 </style>