--- conflicted
+++ resolved
@@ -4,19 +4,12 @@
 package cmd
 
 import (
-<<<<<<< HEAD
-=======
 	"bytes"
->>>>>>> 9de1617d
 	"encoding/json"
 	"errors"
 	"fmt"
 	"io/ioutil"
 	"net/http"
-<<<<<<< HEAD
-	"strings"
-=======
->>>>>>> 9de1617d
 
 	"github.com/btcsuite/btcutil/base58"
 	"github.com/spf13/cobra"
@@ -30,11 +23,8 @@
 
 type registerConfig struct {
 	AuthService string `help:"the address to the service you wish to register your access with" default:"" basic-help:"true"`
-<<<<<<< HEAD
-=======
 	Public      bool   `help:"if the access should be public" default:"false" basic-help:"true"`
 	AccessConfig
->>>>>>> 9de1617d
 }
 
 var (
@@ -167,9 +157,6 @@
 
 	accessRaw := args[0]
 
-<<<<<<< HEAD
-	resp, err := http.Post(fmt.Sprintf("%s/v1/access", registerCfg.AuthService), "application/json", strings.NewReader(fmt.Sprintf(`{"access_grant":"%s"}`, accessRaw)))
-=======
 	// try assuming that accessRaw is a named access
 	access, err := registerCfg.GetNamedAccess(accessRaw)
 	if err == nil && access != nil {
@@ -188,7 +175,6 @@
 	}
 
 	resp, err := http.Post(fmt.Sprintf("%s/v1/access", registerCfg.AuthService), "application/json", bytes.NewReader(postData))
->>>>>>> 9de1617d
 	if err != nil {
 		return err
 	}
